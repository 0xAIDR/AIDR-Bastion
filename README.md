# AIDR Bastion

[![Version](https://img.shields.io/badge/version-1.2.1-blue.svg)](VERSION)
[![Python 3.12](https://img.shields.io/badge/python-3.12-blue.svg)](https://www.python.org/downloads/release/python-3120/)
[![FastAPI](https://img.shields.io/badge/FastAPI-0.109.2-green.svg)](https://fastapi.tiangolo.com/)
[![License](https://img.shields.io/badge/license-LGPL%20v3-blue.svg)](LICENSE)

A comprehensive GenAI protection system designed to safeguard against malicious prompts, injection attacks, and harmful content. The system incorporates multiple detection engines that operate sequentially to analyze and classify user inputs before reaching GenAI applications.

- The system supports [Roota](https://github.com/UncoderIO/Roota) and [Sigma rules](https://sigmahq.io/docs/guide/about.html), enabling the application of detection logic from multiple sources such as [SigmaHQ](https://github.com/SigmaHQ/sigma) (around 1,200 compatible free community Sigma rules available at release), [SOC Prime](https://tdm.socprime.com/) (with up to 3,000 additional compatible rules), and other third-party repositories. Sigma rules can be applied to detect use cases where malware leverages a local LLM to generate malicious code for execution.
- SOC Prime [Uncoder AI](https://tdm.socprime.com/uncoder-ai/) integration further extends functionality by translating Sigma rules into Semgrep format, providing standardized and reusable detection pipelines (requires a free account).
- Roota rules power the regex-based pipeline.
- The architecture supports rule extensibility, seamlessly integrating organization-specific signatures and external detection content.
- The system can also function as a local logging sensor, recording user and agent prompts and enabling diagnostics, incident discovery, and cyber attack investigation.
- Detection logic aligns with industry frameworks such as [MITRE ATLAS](https://atlas.mitre.org/) and [OWASP Top 10 for LLMs](https://owasp.org/www-project-top-10-for-large-language-model-applications/), ensuring standardized coverage against adversarial techniques.
- Actions include allow, block, or notify, depending on rule matches and policy configuration.

This layered detection approach delivers defense-in-depth against evolving adversarial prompt engineering and other AI-focused attack vectors.
Inspired by LlamaFirewall.

## 🚀 Features

- **Multi-Pipeline Detection**: Regex patterns, ML models, vector-based similarity detection, and LLM-based analysis
- **Flexible Configuration**: Dynamic Pipeline configuration via JSON
- **Real-time Analysis**: Fast async processing with configurable thresholds
- **Client Managers**: Flexible client management (Elasticsearch, OpenSearch, Qdrant)
- **RESTful API**: Easy integration with existing applications
- **Extensible Architecture**: Simple plugin system for custom Pipelines

## 🏗️ Architecture

```
┌────────────────────────────────┐
│   FastAPI Endpoint             │
│   (POST /api/v1/run_pipeline)  │
└──────────────┬─────────────────┘
               │
               ▼
      ┌─────────────────────┐
      │  Pipeline Manager   │
      └─────────┬───────────┘
                │
                ▼
      ┌──────────────────────────────┐
      │          Pipelines           │
      │ ┌──────────────────────────┐ │
      │ │  Rule Pipeline           │ │
      │ ├──────────────────────────┤ │
      │ │  Similarity Pipeline     │ │
      │ │  (Similarity Manager)    │ │
      │ ├──────────────────────────┤ │
      │ │  Code Analysis Pipeline  │ │
      │ ├──────────────────────────┤ │
      │ │  ML Pipeline             │ │
      │ ├──────────────────────────┤ │
      │ │  LLM Pipeline            │ │
      │ │  (LLM Manager)           │ │
      │ └──────────────────────────┘ │
      └──────────────────────────────┘

```

## 📋 Table of Contents

- [Installation](#%EF%B8%8F-installation)
- [Configuration](#%EF%B8%8F-configuration)
- [Usage](#-usage)
- [API Reference](#-api-reference)
- [Pipelines](#-pipelines)
- [Managers](#-managers)
- [Rule Management and Customization](#-rule-management-and-customization)
- [Adding Custom Pipelines](#-adding-custom-pipelines)
- [Development](#-development)
- [License](#-license)
- [Built With](#%EF%B8%8F-built-with)
- [TO-DO List](#%EF%B8%8F-to-do-list)

## 🛠️ Installation

### Prerequisites

- Python 3.12+
<<<<<<< HEAD
- OpenSearch or Elasticsearch (optional, for Similarity Pipeline)
- LLM API key (optional, for LLM Pipeline):
  - OpenAI API key for GPT models, or
  - Anthropic API key for Claude models, or
  - Azure OpenAI credentials for enterprise deployments, or
  - Ollama running locally for privacy-focused local LLM models
=======
- OpenSearch, Elasticsearch, or Qdrant (via Similarity Manager)
- OpenAI API key (for LLM Pipeline)
>>>>>>> 7b28d454

### Quick Start

1. **Clone the repository**
   ```bash
   git clone https://github.com/0xAIDR/AIDR-Bastion.git
   cd AIDR-Bastion
   ```

2. **Create virtual environment**
   ```bash
   python -m venv venv
   source venv/bin/activate  # On Windows: venv\Scripts\activate
   ```

3. **Install dependencies**
   ```bash
   pip install -r requirements.txt
   ```

4. **Set up environment variables**
   ```bash
   cp env.example .env
   # Edit .env with your configuration
   ```

5. **Run the application**
   ```bash
   python server.py
   ```

By default, the API will be available at `http://localhost:8000`. You can customize the host and port using the HOST and PORT environment variables.

## ⚙️ Configuration

### Environment Variables (.env)

```env
# FastAPI configuration
HOST=0.0.0.0
PORT=8000


# ML Pipeline. 
# Path to the model
ML_MODEL_PATH=

# LLM Pipeline
LLM_DEFAULT_CLIENT=openai  # openai, anthropic, azure, or ollama

# OpenAI Configuration
OPENAI_API_KEY=
OPENAI_MODEL=gpt-4
OPENAI_BASE_URL=https://api.openai.com/v1

# Anthropic Configuration
ANTHROPIC_API_KEY=
ANTHROPIC_MODEL=claude-sonnet-4-5-20250929
ANTHROPIC_BASE_URL=https://api.anthropic.com

# Azure OpenAI Configuration
AZURE_OPENAI_ENDPOINT=https://your-resource.openai.azure.com/
AZURE_OPENAI_API_KEY=
AZURE_OPENAI_DEPLOYMENT=gpt-4
AZURE_OPENAI_API_VERSION=2024-02-15-preview

# Ollama Configuration (for local LLM models)
OLLAMA_BASE_URL=http://localhost:11434
OLLAMA_MODEL=llama3

# LLM Common Configuration (applies to all LLM providers)
LLM_TEMPERATURE=0.1  # Temperature for LLM responses (0.0-2.0, lower = more focused)
LLM_MAX_TOKENS=1000  # Maximum tokens for LLM responses

# Similarity Pipeline
# similarity-prompt-index by default
SIMILARITY_PROMPT_INDEX=

SIMILARITY_NOTIFY_THRESHOLD=0.7
SIMILARITY_BLOCK_THRESHOLD=0.87

# Manager configuration
<<<<<<< HEAD
SIMILARITY_DEFAULT_CLIENT=opensearch  # opensearch or elasticsearch
LLM_DEFAULT_CLIENT=openai  # openai, anthropic, azure, or ollama
=======
SIMILARITY_DEFAULT_CLIENT=opensearch  # opensearch, elasticsearch, or qdrant
LLM_DEFAULT_CLIENT=openai
>>>>>>> 7b28d454

# OpenSearch configuration
OS__HOST=
OS__PORT=
OS__SCHEME=
OS__USER=
OS__PASSWORD=

# Elasticsearch configuration (alternative to OpenSearch)
ES__HOST=
ES__PORT=
ES__SCHEME=
ES__USER=
ES__PASSWORD=

# Qdrant configuration (alternative to OpenSearch/Elasticsearch)
QDRANT__HOST=localhost
QDRANT__PORT=6333
QDRANT__GRPC_PORT=6334
QDRANT__API_KEY=
QDRANT__PREFER_GRPC=false
QDRANT__TIMEOUT=30

# Kafka configuration (for event logging)
KAFKA__BOOTSTRAP_SERVERS=localhost:9092
KAFKA__TOPIC=aidr-events
KAFKA__SECURITY_PROTOCOL=PLAINTEXT
KAFKA__SASL_MECHANISM=
KAFKA__SASL_USERNAME=
KAFKA__SASL_PASSWORD=

# requires for creating embedding in pipelines: Similarity Pipeline and ML Pipeline
EMBEDDINGS_MODEL=

## Kafka configuration
# KAFKA__BOOTSTRAP_SERVERS=
# KAFKA__TOPIC=
# KAFKA__SECURITY_PROTOCOL=PLAINTEXT
# KAFKA__SASL_MECHANISM=
# KAFKA__SASL_USERNAME=
# KAFKA__SASL_PASSWORD=
# KAFKA__SAVE_PROMPT=true 
```

### Pipeline Configuration (config.json)

The `config.json` file controls which Pipelines will be run for each flow.
Default `config.json` configuraton:

```json
[
    {
        "pipeline_flow": "full_scan",
        "pipelines": [
            "similarity",
            "rule",
            "openai",
            "ml",
            "code_analysis"
        ]
    },
    {
        "pipeline_flow": "code_audit",
        "pipelines": [
            "code_analysis"
        ]
    },
    {
        "pipeline_flow": "model_audit",
        "pipelines": [
            "ml",
            "openai"
        ]
    },
    {
        "pipeline_flow": "base_audit",
        "pipelines": [
            "rule",
            "similarity"
        ]
    }
]
```

#### Configuration Impact

- **Flow names**: Can be any custom name (e.g., `base`, `code`, `security`, `content`). The name must match what you pass in the API request's `pipeline_flow` parameter
- **Pipeline names**: Must match the Pipeline names defined in `PipelineNames` enum
- **Order matters**: Pipelines run in the order specified in the array
- **Example flows**:
  - `base` flow: Pipelines general text prompts for harmful content
  - `code` flow: Pipelines code snippets for security vulnerabilities
  - `custom_flow`: You can create any custom flow name for specific use cases

## 🚀 Usage

### Basic API Usage

```python
import requests

# Run pipeline analysis on a text prompt
response = requests.post("http://localhost:8000/api/v1/run_pipeline", json={
    "prompt": "Your text to analyze here",
    "pipeline_flow": "base"  # Must match a flow_name from config.json
})

result = response.json()
print(f"Status: {result['status']}")  # allow, block, or notify
print(f"Triggered rules: {result['result']}")

# Get available flows and pipelines
flows_response = requests.get("http://localhost:8000/api/v1/flows")
flows = flows_response.json()
print(f"Available flows: {[flow['flow_name'] for flow in flows['flows']]}")

# Get available managers and their clients
managers_response = requests.get("http://localhost:8000/api/v1/manager/list")
managers = managers_response.json()
print(f"Available managers: {[manager['name'] for manager in managers['managers']]}")

# Get information about a specific manager
similarity_manager = requests.get("http://localhost:8000/api/v1/manager/similarity")
manager_info = similarity_manager.json()
print(f"Similarity Manager clients: {manager_info['clients']}")

# Switch active client for a manager
switch_response = requests.post("http://localhost:8000/api/v1/manager/switch_active_client", json={
    "manager_id": "similarity",
    "client_id": "elasticsearch"
})
switch_result = switch_response.json()
print(f"Client switched: {switch_result['status']}")
```

### Python SDK Usage

```python
from app.main import bastion_app

# Direct usage
result = await bastion_app.run_pipeline("Your prompt", "default")
print(f"Status: {result.status}")
for pipeline in result.pipelines:
    print(f"Pipeline: {pipeline._identifier}, Status: {pipeline.status}")
```

### Integration with Existing Applications

You can integrate project for your existing LLM application:

1. **Send requests:**
```python
import requests

def check_prompt_safety(prompt: str):
    response = requests.post(
        "http://localhost:8000/api/v1/run_pipeline",
        json={
            "prompt": prompt,
            "pipeline_flow": "security_audit"
        }
    )
    result = response.json()
    
    if result["status"] == "BLOCK":
        return False, "Prompt blocked"
    elif result["status"] == "NOTIFY":
        return True, "Prompt flagged but allowed"
    else:
        return True, "Prompt safe"
```

2. **Configure your application to check all user inputs**
3. **Set up proper error handling and fallbacks**
4. **Manage managers and clients dynamically**:
```python
import requests

def get_available_clients():
    """Get list of available clients for each manager"""
    response = requests.get("http://localhost:8000/api/v1/manager/list")
    managers = response.json()
    
    for manager in managers['managers']:
        print(f"{manager['name']}: {manager['clients']}")
        print(f"Enabled: {manager['enabled']}")

def switch_to_elasticsearch():
    """Switch Similarity Manager to use Elasticsearch"""
    response = requests.post("http://localhost:8000/api/v1/manager/switch_active_client", json={
        "manager_id": "similarity",
        "client_id": "elasticsearch"
    })
    result = response.json()
    return result['status']
```

### Project Configuration

The project can be configured through environment variables:

- `HOST`: Server host (default: 0.0.0.0)
- `PORT`: Server port (default: 8000)
- `CORS_ORIGINS`: Allowed origins for CORS
- `EMBEDDINGS_MODEL`: Hugging Face model for embeddings
- `SIMILARITY_NOTIFY_THRESHOLD`: Threshold for notifications
- `SIMILARITY_BLOCK_THRESHOLD`: Threshold for blocking

All required environments you can find in env.example

## 📚 API Reference

### POST /api/v1/run_pipeline

Runs pipelines to analyze the input prompt.

**Request Body:**
```json
{
    "prompt": "string",
    "pipeline_flow": "string"  // Must match a flow_name from config.json
}
```

**Response:**
```json
{
    "status": "allow" | "block" | "notify",
    "result": [
        {
            "status": "allow" | "block" | "notify",
            "name": "string",
            "triggered_rules": [
                {
                    "id": "string",
                    "name": "string",
                    "details": "string",
                    "body": "string",
                    "action": "notify" | "block",
                    "severity": "string",
                    "cwe_id": "string"
                }
            ]
        }
    ]
}
```

### GET /api/v1/flows

Get a list of all available flows and their pipelines.

**Response:**
```json
{
    "flows": [
        {
            "flow_name": "string",
            "pipelines": [
                {
                    "name": "string",
                    "enabled": "boolean"
                }
            ]
        }
    ]
}
```

### GET /api/v1/manager/list

Get a list of all available managers and their clients.

**Response:**
```json
{
    "managers": [
        {
            "id": "string",
            "name": "string",
            "enabled": "boolean",
            "clients": ["string"]
        }
    ]
}
```

### GET /api/v1/manager/{manager_id}

Get information about a specific manager.

**Parameters:**
- `manager_id` (string): ID of the manager (e.g., "similarity", "llm")

**Response:**
```json
{
    "id": "string",
    "name": "string",
    "enabled": "boolean",
    "clients": ["string"]
}
```

### POST /api/v1/manager/switch_active_client

Switch the active client for a specific manager.

**Request Body:**
```json
{
    "manager_id": "string",
    "client_id": "string"
}
```

**Response:**
```json
{
    "client_id": "string",
    "status": "boolean"
}
```

## 🔍 Pipelines

### 1. Rule Pipeline (`rule`)
- **Purpose**: Pattern-based detection using regular expressions
- **Rules**: YAML files in `app/pipelines/rule_pipeline/rules/`
- **Categories**: 
  - **Injection**: SQL, command execution, path traversal
  - **Obfuscation**: Character obfuscation, encoding, Unicode homoglyphs
  - **Override**: Role play, filter disabling, context splicing
  - **Leakage**: Direct prompt requests, forced repetition
  - **PII**: Email, phone, credit cards, passwords, API keys, UUIDs, IBAN
  - **Semantic**: Emotional manipulation, authority fallacy, multilingual attacks
  - **DoS**: Character/word repetition, regex DoS
- **Best for**: Known attack patterns and simple text analysis

### 2. Similarity Pipeline (`similarity`)
- **Purpose**: Vector-based similarity detection against known harmful prompts
- **Backend**: Uses [Similarity Manager](#similarity-manager) for vector search
- **Required**: OpenSearch, Elasticsearch, or Qdrant configuration via [Similarity Manager](#similarity-manager)
- **Configuration**: `SIMILARITY_NOTIFY_THRESHOLD`, `SIMILARITY_BLOCK_THRESHOLD`, `SIMILARITY_DEFAULT_CLIENT`
- **Best for**: Detecting variations of known attacks

### 3. Code Analysis Pipeline (`code_analysis`)
- **Purpose**: Static code analysis using Semgrep
- **Languages**: Python, JavaScript, Java, C++, and more
- **Rules**: Security-focused patterns
- **Best for**: Code injection and vulnerability detection

### 4. ML Pipeline (`ml`)
- **Purpose**: Machine learning-based classification
- **Configuration**: Requires `ML_PIPELINE_PATH`
- **Model**: Custom-trained model for prompt classification
- **Best for**: General malicious content detection
- **Required**: Configured environment `EMBEDDINGS_MODEL`

### 5. LLM Pipeline (`llm`)
- **Purpose**: AI-powered analysis using advanced language models
- **Backend**: Uses [LLM Manager](#llm-manager) for text analysis
- **Supported Providers**:
  - **OpenAI** - GPT-4, GPT-4 Turbo models
  - **Anthropic** - Claude 3.5 Sonnet, Claude 3 Opus models
  - **Azure OpenAI** - Enterprise GPT models via Microsoft Azure infrastructure
  - **Ollama** - Local LLM models (Llama 3, Mistral, Gemma, etc.) for privacy-focused deployments
- **Configuration**:
  - `LLM_DEFAULT_CLIENT` - Choose provider (openai, anthropic, azure, ollama)
  - `LLM_TEMPERATURE` - Control response randomness (0.0-2.0, default: 0.1)
  - `LLM_MAX_TOKENS` - Maximum response length (default: 1000)
  - Provider-specific API keys and settings
- **Features**: JSON response format, configurable models, intelligent decision-making, multi-provider support
- **Response Format**: Returns structured JSON with status (block/notify/allow) and reasoning
- **Best for**: Complex reasoning, context-aware analysis, and nuanced content moderation

## 👥 Managers

The system uses managers to control different types of clients and provide a unified interface for pipelines.

**Available managers:**
- **Similarity Manager** - manages search clients for vector search
- **LLM Manager** - manages LLM clients for text analysis

### Similarity Manager
Manages search systems for vector search of similar content. Automatically selects available client based on configuration.

**Available clients:**
- **OpenSearch Client** - Full-text search with KNN plugin for vector similarity
- **Elasticsearch Client** - Search engine with dense_vector support for cosine similarity
- **Qdrant Client** - Specialized vector database optimized for high-performance similarity search

Use the SIMILARITY_DEFAULT_CLIENT environment variable to set the default client.
The endpoint `/api/v1/manager/switch_active_client` also allows this.

**Qdrant advantages:**
- 2-3x faster vector search with native HNSW algorithm
- Lower memory footprint and better resource efficiency
- Simpler API without complex KNN queries
- Built-in score threshold filtering
- Native support for gRPC protocol
- Ideal for high-throughput production environments

**Clients in development:**
- Planned support for other vector databases (PostgreSQL, Milvus)
- You can contribute clients

### LLM Manager
Manages LLM providers for text analysis and classification. Provides unified interface for multiple AI providers with dynamic client switching.

**Available clients:**
- **OpenAI Client** - GPT-4, GPT-4 Turbo models support
- **Anthropic Client** - Claude 3.5 Sonnet, Claude 3 Opus models support
- **Azure OpenAI Client** - Enterprise GPT models via Microsoft Azure infrastructure
- **Ollama Client** - Local LLM models (Llama 3, Mistral, Gemma, etc.) for privacy-focused deployments

Use the `LLM_DEFAULT_CLIENT` environment variable to set the default client.
The endpoint `/api/v1/manager/switch_active_client` allows dynamic switching between providers.

**Example switching between providers:**
```python
# Switch to Anthropic Claude
requests.post("http://localhost:8000/api/v1/manager/switch_active_client", json={
    "manager_id": "llm",
    "client_id": "anthropic"
})

# Switch to OpenAI GPT
requests.post("http://localhost:8000/api/v1/manager/switch_active_client", json={
    "manager_id": "llm",
    "client_id": "openai"
})

# Switch to Azure OpenAI
requests.post("http://localhost:8000/api/v1/manager/switch_active_client", json={
    "manager_id": "llm",
    "client_id": "azure"
})

# Switch to Ollama (local)
requests.post("http://localhost:8000/api/v1/manager/switch_active_client", json={
    "manager_id": "llm",
    "client_id": "ollama"
})
```

**Clients in development:**
- Planned support for other LLM providers (Google Gemini, Groq, Mistral)
- You can contribute clients

## 📋 Rule Management and Customization

### YAML Rules for Rule Pipeline

The Rule Pipeline defines detection patterns using [Roota](https://github.com/UncoderIO/Roota) rules files. Roota is a public-domain language for collective cyber defense that combines native queries from SIEM, EDR, XDR, or Data Lake with standardized metadata and threat intelligence to enable automated translation into other languages.

Each rule file follows a specific structure:

```yaml
name: "Rule Name"
description: "Description of what this rule detects"
severity: "high|medium|low"
category: "injection|obfuscation|override|leakage|pii|semantic|dos"
patterns:
  language: llm-regex-pattern
  pattern: 
   - "pattern"
   - "another_pattern"
action: "block|notify|allow"
```

**Rule Categories:**
- **Injection**: SQL injection, command execution, path traversal, script injection
- **Obfuscation**: Character obfuscation, encoding tricks, Unicode homoglyphs
- **Override**: Role play attacks, filter disabling, context splicing
- **Leakage**: Direct prompt requests, forced repetition attacks
- **PII**: Personal identifiable information detection (emails, phones, credit cards, etc.)
- **Semantic**: Emotional manipulation, authority fallacy, multilingual attacks
- **DoS**: Denial of service patterns (character repetition, regex DoS)

### Semgrep Rules for Code Analysis Pipeline

The code pipeline uses Semgrep rules for static code analysis. Rules are located in `app/pipelines/semgrep_pipeline/rules/`.

**Rule Structure:**
```yaml
rules:
  - id: rule-id
    message: "Security issue description"
    languages: [python, javascript, java]
    severity: ERROR
    patterns:
      - pattern: |
          $PATTERN
    fix: |
      $FIX
```

### Managing Rules

#### Using Roota for Rule Creation

[Roota](https://github.com/UncoderIO/Roota) is a public-domain language for collective cyber defense that provides:

- **YAML-based format** that's easy to write and human-readable
- **Multi-language support** for SIEM, EDR, XDR, and Data Lake queries
- **MITRE ATT&CK mapping** for threat intelligence integration
- **Threat actor timeline** support for coordinated defense
- **Correlation support** for more robust detection logic
- **OCSF and Sigma compatibility** for maximum compatibility

**Roota Rule Example:**
```yaml
name: 'INJ-001: SQL Keywords'
details: Detects common SQL manipulation keywords. Designed to be a high-confidence signal. https://tdm.socprime.com/
author: SOC Prime Team
severity: critical
date: 2025-08-08
logsource:
  product: llm
  service: firewall
  module: regex
detection:
  language: llm-regex-pattern
  pattern:
    - '(?i)\b(?:SELECT\s+(?:(?!\bFROM\b)[^,;]+,)+(?:(?!\bFROM\b)[^,;]+)\s+FROM|INSERT\s+INTO|UPDATE\s+[\w\.]+\s+SET|DELETE\s+FROM|DROP\s+(?:TABLE|DATABASE)|ALTER\s+TABLE|CREATE\s+TABLE|TRUNCATE\s+TABLE)\b'
references:
  - https://genai.owasp.org/llmrisk/llm01-prompt-injection/
  - https://owasp.org/Top10/A03_2021-Injection/
license: DRL 1.1
uuid: f1a2b3c4-d5e6-4f7a-8b8c-9d0e1f2a3b4c
response: block
```

#### Using Uncoder AI for Semgrep Rules

[Uncoder AI](https://tdm.socprime.com/uncoder-ai/) is a powerful tool for converting Sigma and Roota rules to various formats including Semgrep:

1. **Visit [Uncoder AI](https://tdm.socprime.com/uncoder-ai/)**
2. **Register account for free**
3. **Select Roota/Sigma to Semgrep conversion**
4. **Paste your Roota or Sigma rule**
5. **Generate Semgrep YAML rule**
6. **Save the generated rule** in `app/pipelines/semgrep_pipeline/rules/`

**Example Sigma Rule:**
```yaml
title: Suspicious PowerShell Command
description: Detects suspicious PowerShell commands
logsource:
  category: process_creation
  product: windows
detection:
  selection:
    - CommandLine: '*powershell*'
    - CommandLine: '*Invoke-Expression*'
  condition: selection
```

#### Using SOC Prime for Advanced Rules

[SOC Prime](https://tdm.socprime.com/) provides comprehensive threat detection rules including Roota and Sigma formats:

1. **Visit [SOC Prime](https://tdm.socprime.com/)**
2. **Browse the Rules Library** (Sigma, Roota, and other formats)
3. **Filter by technology and threat type**
4. **Download or convert rules using [Uncoder AI](https://tdm.socprime.com/uncoder-ai/)**
5. **Adapt rules for your specific use case**

### Custom Rule Development

#### Creating Custom regex Rules

1. **Identify the attack pattern**
2. **Create YAML file** in appropriate category folder
3. **Define patterns** with clear descriptions
4. **Test thoroughly** with various inputs
5. **Set appropriate severity** and action

**Example Custom Rule:**
```yaml
name: Custom Injection Pattern
details: Detects custom injection attempts
author: your name
severity: high
date: 2025-08-08
logsource:
    product: llm
    category: injection
    module: regex
patterns:
    language: llm-regex-pattern
    pattern: 
        - "(?i)(union|select|insert|delete|update|drop).*from"
        - "(?i)(exec|system|eval|shell_exec)"
references:
    - https://one_example
    - https://two_example
license: DRL 1.1
uuid: f1a2b3c4-d5e6-4f7a-8b8c-9d0e1f2a3b4c
action: block
```

#### Creating Custom Semgrep Rules

1. **Identify code vulnerability pattern**
2. **Write Semgrep pattern** using their syntax
3. **Test with sample code**
4. **Add appropriate metadata**
5. **Place in rules directory**

**Example Custom Semgrep Rule:**
```yaml
rules:
  - id: custom-sql-injection
    message: "Potential SQL injection vulnerability"
    languages: [python]
    severity: ERROR
    patterns:
      - pattern: |
          $QUERY = "SELECT * FROM $TABLE WHERE id = " + $USER_INPUT
    fix: |
      $QUERY = "SELECT * FROM $TABLE WHERE id = %s"
      # Use parameterized queries
```

## ⚙️ Client Selection

### Priority Client Selection
- **Similarity Manager**: Uses `SIMILARITY_DEFAULT_CLIENT` to choose between OpenSearch, Elasticsearch, or Qdrant
- **LLM Manager**: Uses `LLM_DEFAULT_CLIENT` to choose LLM provider
- **Dynamic switching**: Can change active client via API endpoint `/api/v1/manager/switch_active_client`

#### Priority Configuration
```env
# Priority for Similarity Manager
SIMILARITY_DEFAULT_CLIENT=opensearch  # opensearch, elasticsearch, or qdrant

# Priority for LLM Manager
<<<<<<< HEAD
LLM_DEFAULT_CLIENT=openai  # openai, anthropic, azure, or ollama
=======
LLM_DEFAULT_CLIENT=openai
>>>>>>> 7b28d454
```

## ⚙️ Enabling Disabled Pipeline

Some pipelines are disabled by default. To enable them:

### Enable LLM Pipeline with OpenAI
1. Configure your OpenAI API key in the .env configuration file:
   ```bash
   LLM_DEFAULT_CLIENT=openai
   OPENAI_API_KEY=your-api-key
   OPENAI_MODEL=gpt-4
   OPENAI_BASE_URL=https://api.openai.com/v1

   # Optional: LLM Common Configuration (applies to all providers)
   LLM_TEMPERATURE=0.1  # Lower = more focused, higher = more creative
   LLM_MAX_TOKENS=1000  # Maximum response length
   ```

2. Add to your flow in `config.json`:
   ```json
   {
       "flow_name": "base",
       "pipelines": ["similarity", "rule", "llm"]
   }
   ```

### Enable LLM Pipeline with Anthropic Claude
1. Configure your Anthropic API key in the .env configuration file:
   ```bash
   LLM_DEFAULT_CLIENT=anthropic
   ANTHROPIC_API_KEY=your-api-key
   ANTHROPIC_MODEL=claude-sonnet-4-5-20250929
   ANTHROPIC_BASE_URL=https://api.anthropic.com

   # Optional: LLM Common Configuration (applies to all providers)
   LLM_TEMPERATURE=0.1  # Lower = more focused, higher = more creative
   LLM_MAX_TOKENS=1000  # Maximum response length
   ```

2. Add to your flow in `config.json`:
   ```json
   {
       "flow_name": "base",
       "pipelines": ["similarity", "rule", "llm"]
   }
   ```

### Enable LLM Pipeline with Azure OpenAI
1. Configure your Azure OpenAI credentials in the .env configuration file:
   ```bash
   LLM_DEFAULT_CLIENT=azure
   AZURE_OPENAI_ENDPOINT=https://your-resource.openai.azure.com/
   AZURE_OPENAI_API_KEY=your-api-key
   AZURE_OPENAI_DEPLOYMENT=gpt-4
   AZURE_OPENAI_API_VERSION=2024-02-15-preview

   # Optional: LLM Common Configuration (applies to all providers)
   LLM_TEMPERATURE=0.1  # Lower = more focused, higher = more creative
   LLM_MAX_TOKENS=1000  # Maximum response length
   ```

2. Add to your flow in `config.json`:
   ```json
   {
       "flow_name": "base",
       "pipelines": ["similarity", "rule", "llm"]
   }
   ```

### Enable LLM Pipeline with Ollama (Local Models)
1. Install and start Ollama:
   ```bash
   # Install Ollama from https://ollama.ai
   # Pull a model (e.g., Llama 3)
   ollama pull llama3

   # Ollama automatically starts on http://localhost:11434
   ```

2. Configure Ollama in the .env configuration file:
   ```bash
   LLM_DEFAULT_CLIENT=ollama
   OLLAMA_BASE_URL=http://localhost:11434
   OLLAMA_MODEL=llama3

   # Optional: LLM Common Configuration (applies to all providers)
   LLM_TEMPERATURE=0.1  # Lower = more focused, higher = more creative
   LLM_MAX_TOKENS=1000  # Maximum response length
   ```

3. Add to your flow in `config.json`:
   ```json
   {
       "flow_name": "base",
       "pipelines": ["similarity", "rule", "llm"]
   }
   ```

4. Switch between providers dynamically via API:
   ```python
   # Switch to Anthropic
   requests.post("http://localhost:8000/api/v1/manager/switch_active_client",
       json={"manager_id": "llm", "client_id": "anthropic"})

   # Switch to OpenAI
   requests.post("http://localhost:8000/api/v1/manager/switch_active_client",
       json={"manager_id": "llm", "client_id": "openai"})

   # Switch to Azure OpenAI
   requests.post("http://localhost:8000/api/v1/manager/switch_active_client",
       json={"manager_id": "llm", "client_id": "azure"})

   # Switch to Ollama
   requests.post("http://localhost:8000/api/v1/manager/switch_active_client",
       json={"manager_id": "llm", "client_id": "ollama"})
   ```

### Enable ML Pipeline
1. Configure the model path in the .env configuration file:
   ```bash
   ML_MODEL_PATH=/path/to/your/model
   ```

2. Add to your flow in `config.json`:
   ```json
   {
       "flow_name": "base",
       "pipelines": ["similarity", "rule", "ml"]
   }
   ```

## 🔧 Adding Custom Pipelines

### Step 1: Create Pipeline Class

```python
# app/pipelines/my_pipeline/pipeline.py
from app.core.pipeline import BasePipeline
from app.core.enums import PipelineNames, ActionStatus
from app.models.pipeline import PipelineResult, TriggeredRuleData

class MyCustomPipeline(BasePipeline):
    name = PipelineNames.my_pipeline
    enabled = True

    async def run(self, prompt: str, **kwargs) -> PipelineResult:
        # Your analyzing logic here
        triggered_rules = []
        
        # Example: Check for specific patterns
        if "malicious_pattern" in prompt.lower():
            triggered_rules.append(TriggeredRuleData(
                id="my_rule_1",
                name="Malicious Pattern Detected",
                details="Found potentially malicious content",
                body=prompt,
                action=RuleAction.BLOCK
            ))

        status = ActionStatus.BLOCK if triggered_rules else ActionStatus.ALLOW
        return PipelineResult(
            name=self._identifier,
            status=status,
            triggered_rules=triggered_rules
        )
```

### Step 2: Register Pipeline

```python
# app/pipelines/__init__.py
from app.pipelines.my_pipeline.pipeline import MyCustomPipeline

__PIPELINES__ = [
    # ... existing pipelines
    MyCustomPipeline(),
]

PIPELINES_MAP = {
    pipeline._identifier: pipeline for pipeline in __PIPELINES__
    if pipeline.enabled
}
```

### Step 3: Add to Configuration

```json
[
    {
        "flow_name": "base",
        "pipelines": [
            "personal_info",
            "similarity",
            "rule",
            "my_pipeline"
        ]
    }
]
```

### Step 4: Add Pipeline Name to Enum

```python
# app/core/enums.py
class PipelineNames(str, Enum):
    # ... existing names
    my_pipeline = "my_pipeline"
```

## 🧪 Development

### Setting up OpenSearch

1. **Install OpenSearch**
   ```bash
   docker run -p 9200:9200 -p 9600:9600 -e "discovery.type=single-node" opensearchproject/opensearch:latest
   ```

2. **Create similarity index**
   ```bash
   python app/scripts/similarity/index_script.py
   ```
   
   This will create the `similarity-prompt-index` index in OpenSearch. You can customize the index name by setting the SIMILARITY_PROMPT_INDEX environment variable.

### Setting up Elasticsearch

1. **Install Elasticsearch**
   ```bash
   # Alternative to OpenSearch
   docker run -p 9200:9200 -e "discovery.type=single-node" elasticsearch:latest
   ```

2. **Create similarity index**
   ```bash
   python app/scripts/similarity/index_script.py
   ```

   This will create the `similarity-prompt-index` index in Elasticsearch. You can customize the index name by setting the SIMILARITY_PROMPT_INDEX environment variable.

### Setting up Qdrant

1. **Install Qdrant**
   ```bash
   # Recommended: Fastest and most efficient option
   docker run -p 6333:6333 -p 6334:6334 qdrant/qdrant
   ```

2. **Configure environment variables**
   ```bash
   # Add to your .env file
   SIMILARITY_DEFAULT_CLIENT=qdrant
   QDRANT__HOST=localhost
   QDRANT__PORT=6333
   QDRANT__GRPC_PORT=6334
   # Optional: for Qdrant Cloud
   # QDRANT__API_KEY=your-api-key
   # QDRANT__PREFER_GRPC=true
   ```

3. **Create similarity collection**
   ```bash
   python scripts/similarity/index_script.py
   ```

   This will create the `similarity-prompt-index` collection in Qdrant with optimized vector search configuration (HNSW algorithm, cosine similarity).

**Why choose Qdrant:**
- **Performance**: 2-3x faster than OpenSearch/Elasticsearch for vector operations
- **Efficiency**: Lower memory usage with optimized vector storage
- **Simplicity**: Cleaner API, no complex query DSL required
- **Features**: Built-in payload filtering, quantization, and snapshots
- **Scale**: Production-ready with horizontal scaling and cloud options

### Setting up Kafka for Event Logging

AIDR Bastion supports Kafka integration for logging BLOCK and NOTIFY events, enabling scalable event streaming and real-time monitoring.

#### Quick Start with Docker Compose

**Configure environment variables**
Minimal required environments
```bash
# Add to your .env file
KAFKA__BOOTSTRAP_SERVERS=localhost:9092
KAFKA__TOPIC=aidr-events
KAFKA__SECURITY_PROTOCOL=PLAINTEXT
```

Full Kafka environment variables
```bash
## Kafka configuration
# KAFKA__BOOTSTRAP_SERVERS=
# KAFKA__TOPIC=
# KAFKA__SECURITY_PROTOCOL=PLAINTEXT
# KAFKA__SASL_MECHANISM=
# KAFKA__SASL_USERNAME=
# KAFKA__SASL_PASSWORD=
# KAFKA__SAVE_PROMPT=true 
```

The environment variable `KAFKA__SAVE_PROMPT` is optional. It controls whether the input prompt data should be saved to Kafka or not.

#### Event Logging Features

- **BLOCK Events**: Logged when prompts are blocked by detection rules
- **NOTIFY Events**: Logged when prompts trigger notifications but are allowed
- **Structured JSON**: Events include prompt content, detection results, and metadata
- **Real-time Streaming**: Events are sent immediately to Kafka topics

#### Event Schema

```json
{
	"status": "block",
	"pipelines": [
		{
			"status": "block",
			"name": "Pipeline Name",
			"triggered_rules": [
				{
					"details": "",
					"action": "block",
					"id": "a12d86d8-d96a-41fa-9e9a-18231539cfde",
					"name": "Instruction Overriding",
					"severity": null,
					"cwe_id": null
				}
			]
		}
	],
	"service": "AIDR Bastion",
	"version": "1.0.0",
	"timestamp": "2025-09-24T14:39:50.351466",
	"task_id": 1 // unique identifier passed through endpoint run_pipeline
}
```

#### Advanced Kafka Configuration

For production environments, configure additional security settings:

```bash
# SASL Authentication
KAFKA__SECURITY_PROTOCOL=SASL_SSL
KAFKA__SASL_MECHANISM=PLAIN
KAFKA__SASL_USERNAME=your_username
KAFKA__SASL_PASSWORD=your_password

# SSL Configuration (if required)
KAFKA__SSL_CA_LOCATION=/path/to/ca-cert
KAFKA__SSL_CERTIFICATE_LOCATION=/path/to/client-cert
KAFKA__SSL_KEY_LOCATION=/path/to/client-key
```

#### Rule Management
- **test_rules.py**: Comprehensive rule testing and validation
- **generate_rules.py**: Interactive rule creation and conversion
- **[Roota](https://github.com/UncoderIO/Roota)**: Public-domain language for collective cyber defense
- **[Uncoder AI](https://tdm.socprime.com/uncoder-ai/)**: Convert Roota/Sigma rules to Semgrep format
- **[SOC Prime](https://socprime.com/)**: Access comprehensive threat detection rules

## 📄 License

This project is licensed under the GNU Lesser General Public License v3.0 (LGPL-3.0) - see the [LICENSE](LICENSE) file for details.

For more information about LGPL, visit: https://www.gnu.org/licenses/lgpl-3.0.html

## 🛠️ Built With

This project is built using the following powerful open-source libraries and frameworks:

- **[Roota](https://github.com/UncoderIO/Roota)** - Public-domain language for collective cyber defense
- **[Uncoder AI](https://tdm.socprime.com/uncoder-ai/)** - Convert Roota/Sigma rules to Semgrep format
- **[FastAPI](https://fastapi.tiangolo.com/)** - Modern, fast web framework for building APIs with Python 3.7+ based on standard Python type hints
- **[OpenSearch](https://opensearch.org/)** - Open source search and analytics suite for log analytics, application search, and more
- **[Elasticsearch](https://www.elastic.co/elasticsearch/)** - Open search and analytics platform for various data types
<<<<<<< HEAD
- **[OpenAI](https://openai.com/)** - AI research company providing powerful language models (GPT-4, GPT-4 Turbo) for intelligent content analysis
- **[Anthropic](https://www.anthropic.com/)** - AI safety company providing Claude models (Claude 3.5 Sonnet, Claude 3 Opus) for advanced reasoning and content moderation
- **[Azure OpenAI](https://azure.microsoft.com/en-us/products/ai-services/openai-service)** - Enterprise-grade OpenAI models via Microsoft Azure infrastructure with enhanced security and compliance
- **[Ollama](https://ollama.ai/)** - Run large language models locally with privacy-focused deployments (Llama 3, Mistral, Gemma, and more)
=======
- **[Qdrant](https://qdrant.tech/)** - High-performance vector search engine optimized for similarity search and filtering
- **[OpenAI](https://openai.com/)** - AI research company providing powerful language models for intelligent content analysis
>>>>>>> 7b28d454
- **[Semgrep](https://semgrep.dev/)** - Static analysis tool for finding bugs and security issues in code
- **[Sentence Transformers](https://www.sbert.net/)** - Python framework for state-of-the-art sentence, text and image embeddings
- **[Pydantic](https://pydantic-docs.helpmanual.io/)** - Data validation and settings management using Python type annotations
- **[Uvicorn](https://www.uvicorn.org/)** - Lightning-fast ASGI server implementation
- **[PyYAML](https://pyyaml.org/)** - YAML parser and emitter for Python
- **[NLTK](https://www.nltk.org/)** - Natural Language Toolkit for text processing


## 🛠️ TO-DO List

- Integrate API with SOC Prime for automatic rule synchronization and uploads
- Add local database storage for rules and events
- ✅ **Kafka support for scalable event streaming** - COMPLETED
- Develop an admin panel for managing events and detection rules
- Explore integration with [NOVA Rules](https://github.com/fr0gger/nova-framework/tree/main/nova_rules) to extend rule sources
- Add YARA-L support<|MERGE_RESOLUTION|>--- conflicted
+++ resolved
@@ -80,17 +80,12 @@
 ### Prerequisites
 
 - Python 3.12+
-<<<<<<< HEAD
-- OpenSearch or Elasticsearch (optional, for Similarity Pipeline)
+- OpenSearch, Elasticsearch, or Qdrant (via Similarity Manager)
 - LLM API key (optional, for LLM Pipeline):
   - OpenAI API key for GPT models, or
   - Anthropic API key for Claude models, or
   - Azure OpenAI credentials for enterprise deployments, or
   - Ollama running locally for privacy-focused local LLM models
-=======
-- OpenSearch, Elasticsearch, or Qdrant (via Similarity Manager)
-- OpenAI API key (for LLM Pipeline)
->>>>>>> 7b28d454
 
 ### Quick Start
 
@@ -173,13 +168,8 @@
 SIMILARITY_BLOCK_THRESHOLD=0.87
 
 # Manager configuration
-<<<<<<< HEAD
-SIMILARITY_DEFAULT_CLIENT=opensearch  # opensearch or elasticsearch
+SIMILARITY_DEFAULT_CLIENT=opensearch  # opensearch, elasticsearch, or qdrant
 LLM_DEFAULT_CLIENT=openai  # openai, anthropic, azure, or ollama
-=======
-SIMILARITY_DEFAULT_CLIENT=opensearch  # opensearch, elasticsearch, or qdrant
-LLM_DEFAULT_CLIENT=openai
->>>>>>> 7b28d454
 
 # OpenSearch configuration
 OS__HOST=
@@ -585,7 +575,7 @@
 - Ideal for high-throughput production environments
 
 **Clients in development:**
-- Planned support for other vector databases (PostgreSQL, Milvus)
+- Planned support for other vector databases (PostgreSQL)
 - You can contribute clients
 
 ### LLM Manager
@@ -820,11 +810,7 @@
 SIMILARITY_DEFAULT_CLIENT=opensearch  # opensearch, elasticsearch, or qdrant
 
 # Priority for LLM Manager
-<<<<<<< HEAD
 LLM_DEFAULT_CLIENT=openai  # openai, anthropic, azure, or ollama
-=======
-LLM_DEFAULT_CLIENT=openai
->>>>>>> 7b28d454
 ```
 
 ## ⚙️ Enabling Disabled Pipeline
@@ -1203,15 +1189,11 @@
 - **[FastAPI](https://fastapi.tiangolo.com/)** - Modern, fast web framework for building APIs with Python 3.7+ based on standard Python type hints
 - **[OpenSearch](https://opensearch.org/)** - Open source search and analytics suite for log analytics, application search, and more
 - **[Elasticsearch](https://www.elastic.co/elasticsearch/)** - Open search and analytics platform for various data types
-<<<<<<< HEAD
 - **[OpenAI](https://openai.com/)** - AI research company providing powerful language models (GPT-4, GPT-4 Turbo) for intelligent content analysis
 - **[Anthropic](https://www.anthropic.com/)** - AI safety company providing Claude models (Claude 3.5 Sonnet, Claude 3 Opus) for advanced reasoning and content moderation
 - **[Azure OpenAI](https://azure.microsoft.com/en-us/products/ai-services/openai-service)** - Enterprise-grade OpenAI models via Microsoft Azure infrastructure with enhanced security and compliance
 - **[Ollama](https://ollama.ai/)** - Run large language models locally with privacy-focused deployments (Llama 3, Mistral, Gemma, and more)
-=======
 - **[Qdrant](https://qdrant.tech/)** - High-performance vector search engine optimized for similarity search and filtering
-- **[OpenAI](https://openai.com/)** - AI research company providing powerful language models for intelligent content analysis
->>>>>>> 7b28d454
 - **[Semgrep](https://semgrep.dev/)** - Static analysis tool for finding bugs and security issues in code
 - **[Sentence Transformers](https://www.sbert.net/)** - Python framework for state-of-the-art sentence, text and image embeddings
 - **[Pydantic](https://pydantic-docs.helpmanual.io/)** - Data validation and settings management using Python type annotations
